--- conflicted
+++ resolved
@@ -1,30 +1,13 @@
-<<<<<<< HEAD
 /* This Source Code Form is subject to the terms of the Mozilla Public
  * License, v. 2.0. If a copy of the MPL was not distributed with this
  * file, You can obtain one at http://mozilla.org/MPL/2.0/. */
 
 use font::{CSSFontWeight, SpecifiedFontStyle};
 use gfx_font::FontHandleMethods;
-use native::FontHandle;
-use gfx_font::FontHandleMethods;
-
-use core::hashmap::HashMap;
-
-#[cfg(target_os = "linux")]
-use fontconfig;
-#[cfg(target_os = "macos")]
-use quartz;
-use native;
-use servo_util::time::time;
-=======
-//! Implementation of the list of fonts.
-
-use font::{CSSFontWeight, FontHandleMethods, SpecifiedFontStyle};
 use platform::font::FontHandle;
 use platform::font_context::FontContextHandle;
 use platform::font_list::FontListHandle;
-use util::time::time;
->>>>>>> e6337025
+use servo_util::time::time;
 
 use core::hashmap::HashMap;
 
